--- conflicted
+++ resolved
@@ -1,12 +1,7 @@
 language: ruby
 before_install: gem install bundler
-<<<<<<< HEAD
-bundler_args: --without guard
-script: "bundle exec rake ci"
-=======
 bundler_args: --without yard guard metrics benchmarks
 script: "bundle exec rake spec"
->>>>>>> 5970e2a2
 rvm:
   - ree
   - 1.8.7
