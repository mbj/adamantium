--- conflicted
+++ resolved
@@ -1,7 +1,3 @@
 ---
 threshold: 9
-<<<<<<< HEAD
-total_score: 67
-=======
-total_score: 66
->>>>>>> 5970e2a2
+total_score: 66