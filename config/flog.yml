---
<<<<<<< HEAD
threshold: 21.1
total_score: 130.7
=======
threshold: 20.6
>>>>>>> 5970e2a2
<|MERGE_RESOLUTION|>--- conflicted
+++ resolved
@@ -1,7 +1,2 @@
 ---
-<<<<<<< HEAD
-threshold: 21.1
-total_score: 130.7
-=======
-threshold: 20.6
->>>>>>> 5970e2a2
+threshold: 20.6