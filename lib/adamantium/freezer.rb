--- conflicted
+++ resolved
@@ -112,8 +112,6 @@
       end
     end
 
-    ALLOWED_KEYS = [:freezer].freeze
-
     # Parse freezer options
     #
     # @param [Hash] options
@@ -128,16 +126,9 @@
     # @api private
     #
     def self.parse(options)
-<<<<<<< HEAD
-      overflow = options.keys - ALLOWED_KEYS
-
-      unless overflow.empty?
-        raise OptionError, "Unknown option key(s) for memoizer #{overflow.inspect}"
-=======
       keys = options.keys - [:freezer]
       unless keys.empty?
         raise OptionError, "Unknown option key(s) for memoizer #{keys.inspect}"
->>>>>>> 5970e2a2
       end
       get(options.fetch(:freezer)) if options.key?(:freezer)
     end
