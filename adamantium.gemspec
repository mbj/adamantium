# encoding: utf-8

require File.expand_path('../lib/adamantium/version', __FILE__)

Gem::Specification.new do |gem|
  gem.name        = 'adamantium'
  gem.version     = Adamantium::VERSION.dup
  gem.authors     = ['Dan Kubb', 'Markus Schirp']
  gem.email       = %w[dan.kubb@gmail.com mbj@seonic.net]
  gem.description = 'Immutable extensions to objects'
  gem.summary     = gem.description
  gem.homepage    = 'https://github.com/dkubb/adamantium'

  gem.require_paths    = %w[lib]
  gem.files            = `git ls-files`.split($/)
  gem.test_files       = `git ls-files -- spec/{unit,integration}`.split($/)
  gem.extra_rdoc_files = %w[LICENSE README.md TODO]

<<<<<<< HEAD
  gem.add_runtime_dependency('backports', '~> 2.6.4')
  gem.add_runtime_dependency('ice_nine',  '~> 0.5.0')
=======
  gem.add_runtime_dependency('ice_nine', '~> 0.8.0')

  gem.add_development_dependency('bundler', '~> 1.3', '>= 1.3.5')
>>>>>>> 5970e2a2
end<|MERGE_RESOLUTION|>--- conflicted
+++ resolved
@@ -16,12 +16,7 @@
   gem.test_files       = `git ls-files -- spec/{unit,integration}`.split($/)
   gem.extra_rdoc_files = %w[LICENSE README.md TODO]
 
-<<<<<<< HEAD
-  gem.add_runtime_dependency('backports', '~> 2.6.4')
-  gem.add_runtime_dependency('ice_nine',  '~> 0.5.0')
-=======
   gem.add_runtime_dependency('ice_nine', '~> 0.8.0')
 
   gem.add_development_dependency('bundler', '~> 1.3', '>= 1.3.5')
->>>>>>> 5970e2a2
 end